# Example minimal website with map and C++ backend.

This website is meant to be a minimal starting point for deploying a C++ back-end that generates data to be shown on a geographical map.

This website has been developed with design principles to promote responsiveness and good mobile usability:

- Mobile-first stylesheets.
- Minimize 'clutter'; maximize 'content'.
- Show something soon; indicate more is coming.
- Minimize reloading heavy content.

## Licensing

Copyright 2019 Netherlands eScience Center
Licensed under the Apache License, version 2.0. See LICENSE for details.

This website depends on the GeoViz software library distributed together with this website.
The GeoViz software library is Licensed under the GPLv3.0 license. See its LICENSE for details.

## Directory structure

This directory contains the example website.
Subdirectories are organized as follows:

- bin : native (server-side C++) applications.
- data : data stores such as databases.
- html : doxygen-generated HTML documentation.
- include : source code for native applications.
- latex : docygen-generated LaTeX docuementation.
- lib : native (server-side C++) libraries.
- page : referenced webpages.
- res : webpage resources like images and icons.
- script : javascript and other (client-side) scripts.
- style : stylesheets.
<<<<<<< HEAD

## Style

The HTML and CSS webpage files follow the Google HTML/CSS style guide (https://google.github.io/styleguide/htmlcssguide.html) with the following changes:

- Ignore section 3.1.7 on optional elements: always keep the <head> and <body> tags for separation of concerns (e.g. separating metadata from data).
- Ignore section 4.1.8 on hexadecimal notation: always use 6- or 8-character notation. Shorter notations obfuscate the actual value.
- All style classes for general use within the group use the "aga-" prefix. All style classes for specific use within a project use a short prefix based on the project name.

The JavaScript files follow the Google JavaScript style guide (https://google.github.io/styleguide/jsguide.html) with the following changes:

- Ignore section 9.3.2 on using clang-format. Instead, when using VS Code, use the Prettier plugin to format the code. One of the reasons is that clang-format violates section 4.1.2 on closing brace placement.
- Instead of using 4+ spaces fo continuation indentation (section 4.5.2), continuations are idented by 2 spaces compared to the original.
- Whenever spreading function parameters/arguments over multiple lines, always put the first one on a new line. Prefer to use exactly 1 parameter/argument per line.
- When naming elements in camel case, only capitalize the first letter of an abbreviation.
=======
>>>>>>> 027e4245
<|MERGE_RESOLUTION|>--- conflicted
+++ resolved
@@ -32,21 +32,3 @@
 - res : webpage resources like images and icons.
 - script : javascript and other (client-side) scripts.
 - style : stylesheets.
-<<<<<<< HEAD
-
-## Style
-
-The HTML and CSS webpage files follow the Google HTML/CSS style guide (https://google.github.io/styleguide/htmlcssguide.html) with the following changes:
-
-- Ignore section 3.1.7 on optional elements: always keep the <head> and <body> tags for separation of concerns (e.g. separating metadata from data).
-- Ignore section 4.1.8 on hexadecimal notation: always use 6- or 8-character notation. Shorter notations obfuscate the actual value.
-- All style classes for general use within the group use the "aga-" prefix. All style classes for specific use within a project use a short prefix based on the project name.
-
-The JavaScript files follow the Google JavaScript style guide (https://google.github.io/styleguide/jsguide.html) with the following changes:
-
-- Ignore section 9.3.2 on using clang-format. Instead, when using VS Code, use the Prettier plugin to format the code. One of the reasons is that clang-format violates section 4.1.2 on closing brace placement.
-- Instead of using 4+ spaces fo continuation indentation (section 4.5.2), continuations are idented by 2 spaces compared to the original.
-- Whenever spreading function parameters/arguments over multiple lines, always put the first one on a new line. Prefer to use exactly 1 parameter/argument per line.
-- When naming elements in camel case, only capitalize the first letter of an abbreviation.
-=======
->>>>>>> 027e4245
