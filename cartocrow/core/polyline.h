/*
The CartoCrow library implements algorithmic geo-visualization methods,
developed at TU Eindhoven.
Copyright (C) 2021  Netherlands eScience Center and TU Eindhoven

This program is free software: you can redistribute it and/or modify
it under the terms of the GNU General Public License as published by
the Free Software Foundation, either version 3 of the License, or
(at your option) any later version.

This program is distributed in the hope that it will be useful,
but WITHOUT ANY WARRANTY; without even the implied warranty of
MERCHANTABILITY or FITNESS FOR A PARTICULAR PURPOSE.  See the
GNU General Public License for more details.

You should have received a copy of the GNU General Public License
along with this program.  If not, see <https://www.gnu.org/licenses/>.
*/

#ifndef CARTOCROW_POLYLINE_H
#define CARTOCROW_POLYLINE_H

#include <CGAL/Point_2.h>
#include <CGAL/Segment_2.h>
#include "core.h"

namespace cartocrow {
template <class Segment_>
class Polyline_Segment_ptr
{
  public:
	typedef Segment_ Segment;
	Polyline_Segment_ptr(Segment const &seg) :m_seg(seg){}
	Segment* operator->() {return &m_seg;}
  private:
	Segment m_seg;
};

<<<<<<< HEAD
template <class K, class InputIterator> class SegmentIterator {
  public:
	using iterator_category = std::input_iterator_tag;
	using value_type = CGAL::Segment_2<K>;
	using difference_type = typename InputIterator::difference_type;
	using pointer = CGAL::Segment_2<K>*;
	using reference = CGAL::Segment_2<K>&;
=======
template <class K, class RandomAccessIterator> class SegmentIterator:
    public std::iterator<
        std::random_access_iterator_tag, 			    // iterator_category
        CGAL::Segment_2<K>, 				 	        // value_type
        typename RandomAccessIterator::difference_type, // difference_type
        CGAL::Segment_2<K>*,				 	        // pointer
        CGAL::Segment_2<K>& 				 	        // reference
        > {
>>>>>>> 8edf58e2
  private:
	RandomAccessIterator m_first_vertex;
    using difference_type = typename RandomAccessIterator::difference_type;

  public:
	typedef SegmentIterator<K, RandomAccessIterator> Self;

	SegmentIterator(RandomAccessIterator first_vertex): m_first_vertex(first_vertex) {};

	CGAL::Segment_2<K> operator*() const {
		auto second_vertex = m_first_vertex;
		++second_vertex;
		return { *m_first_vertex, *second_vertex };
	}

	Polyline_Segment_ptr<CGAL::Segment_2<K>> operator->() const
	{return Polyline_Segment_ptr<CGAL::Segment_2<K>>(operator*());}

	Self& operator++() {
		++m_first_vertex;
		return *this;
	}

	Self operator++(int) {
		Self tmp = *this;
		++*this;
		return tmp;
	}

    Self& operator--() {
        --m_first_vertex;
        return *this;
    }

    Self operator--(int) {
        Self tmp = *this;
        --*this;
        return tmp;
    }

    Self& operator+=(difference_type rhs) { m_first_vertex += rhs; return *this; }
    Self& operator-=(difference_type rhs) { m_first_vertex -= rhs; return *this; }
    Self operator+(difference_type rhs) { return SegmentIterator(m_first_vertex + rhs); }
    Self operator-(difference_type rhs) { return SegmentIterator(m_first_vertex - rhs); }
    friend Self operator+(difference_type lhs, const Self& rhs) { return SegmentIterator(lhs + rhs); }
    friend Self operator-(difference_type lhs, const Self& rhs) { return SegmentIterator(lhs - rhs); }
    difference_type operator-(const Self& rhs) { return m_first_vertex - rhs.m_first_vertex; }

    CGAL::Segment_2<K> operator[](difference_type rhs) { return *(this + rhs); }

	bool operator==(const Self& other) const {
		return m_first_vertex == other.m_first_vertex;
	}

	bool operator!=(const Self& other) const {
		return m_first_vertex != other.m_first_vertex;
	}
};

template <class K> class Polyline {
  public:
	typedef typename std::vector<CGAL::Point_2<K>>::const_iterator Vertex_iterator;
	typedef SegmentIterator<K, typename std::vector<typename CGAL::Point_2<K>>::const_iterator> Edge_iterator;
	Polyline() = default;

	template <class InputIterator> Polyline(InputIterator begin, InputIterator end) {
		if (begin == end) {
			throw std::runtime_error("Polyline cannot be empty.");
		}
		std::copy(begin, end, std::back_inserter(m_points));
	}

	explicit Polyline(std::vector<CGAL::Point_2<K>> points): m_points(points) {};

	void push_back(const CGAL::Point_2<K>& p) {
		m_points.push_back(p);
	}

	void insert(Vertex_iterator i, const CGAL::Point_2<K>& p) {
		m_points.insert(i, p);
	}

	[[nodiscard]] Vertex_iterator vertices_begin() const { return m_points.begin(); }
	[[nodiscard]] Vertex_iterator vertices_end() const { return m_points.end(); }
	[[nodiscard]] Edge_iterator edges_begin() const { return { m_points.begin() }; }
	[[nodiscard]] Edge_iterator edges_end() const { return { --m_points.end() }; }
	[[nodiscard]] int num_vertices() const { return m_points.size(); }
	[[nodiscard]] int num_edges() const { return m_points.size() - 1; }
	[[nodiscard]] int size() const { return num_vertices(); }
	[[nodiscard]] CGAL::Point_2<K> vertex(int i) const { return m_points[i]; }
	[[nodiscard]] CGAL::Segment_2<K> edge(int i) const { return *(std::next(edges_begin(), i)); }
    [[nodiscard]] CGAL::Point_2<K> source() const { return m_points.front(); }
    [[nodiscard]] CGAL::Point_2<K> target() const { return m_points.back(); }
    [[nodiscard]] CGAL::Point_2<K> start() const { return source(); }
    [[nodiscard]] CGAL::Point_2<K> end() const { return target(); }
  private:
	std::vector<CGAL::Point_2<K>> m_points;
};

/// Converts a polyline from exact representation to an approximation in
/// inexact representation.
template <class K>
Polyline<Inexact> approximate(const Polyline<K>& p) {
	Polyline<Inexact> result;
	for (auto v = p.vertices_begin(); v < p.vertices_end(); ++v) {
		result.push_back(approximate(*v));
	}
	return result;
}
}

#endif //CARTOCROW_POLYLINE_H<|MERGE_RESOLUTION|>--- conflicted
+++ resolved
@@ -36,27 +36,15 @@
 	Segment m_seg;
 };
 
-<<<<<<< HEAD
-template <class K, class InputIterator> class SegmentIterator {
+template <class K, class RandomAccessIterator> class SegmentIterator {
   public:
 	using iterator_category = std::input_iterator_tag;
 	using value_type = CGAL::Segment_2<K>;
-	using difference_type = typename InputIterator::difference_type;
+	using difference_type = typename RandomAccessIterator::difference_type;
 	using pointer = CGAL::Segment_2<K>*;
 	using reference = CGAL::Segment_2<K>&;
-=======
-template <class K, class RandomAccessIterator> class SegmentIterator:
-    public std::iterator<
-        std::random_access_iterator_tag, 			    // iterator_category
-        CGAL::Segment_2<K>, 				 	        // value_type
-        typename RandomAccessIterator::difference_type, // difference_type
-        CGAL::Segment_2<K>*,				 	        // pointer
-        CGAL::Segment_2<K>& 				 	        // reference
-        > {
->>>>>>> 8edf58e2
   private:
 	RandomAccessIterator m_first_vertex;
-    using difference_type = typename RandomAccessIterator::difference_type;
 
   public:
 	typedef SegmentIterator<K, RandomAccessIterator> Self;
