set(SOURCES
	core.cpp
<<<<<<< HEAD
	ellipse.cpp
	ipe_reader.cpp
=======
	boundary_map.cpp
>>>>>>> f0781965
	region_arrangement.cpp
	region_map.cpp
	timer.cpp
	bezier.cpp
	rectangle_helpers.cpp
	vector_helpers.cpp
	transform_helpers.cpp
)
set(HEADERS
	centroid.h
	core.h
<<<<<<< HEAD
	ellipse.h
	ipe_reader.h
=======
	boundary_map.h
	arrangement_map.h
>>>>>>> f0781965
	region_arrangement.h
	region_map.h
	timer.h
	bezier.h
	rectangle_helpers.h
	arrangement_helpers.h
	polyline.h
	general_polyline.h
	vector_helpers.h
	halfplane.h
	transform_helpers.h
	cropped_voronoi.h
)

add_library(core ${SOURCES})
<<<<<<< HEAD
target_link_libraries(core
	PUBLIC Eigen3::Eigen Ipe::ipelib
	PRIVATE glog::glog
)
=======
>>>>>>> f0781965

cartocrow_install_module(core)
install(FILES ${HEADERS} DESTINATION ${CARTOCROW_INSTALL_DIR}/core)<|MERGE_RESOLUTION|>--- conflicted
+++ resolved
@@ -1,11 +1,8 @@
 set(SOURCES
 	core.cpp
-<<<<<<< HEAD
 	ellipse.cpp
 	ipe_reader.cpp
-=======
 	boundary_map.cpp
->>>>>>> f0781965
 	region_arrangement.cpp
 	region_map.cpp
 	timer.cpp
@@ -17,13 +14,10 @@
 set(HEADERS
 	centroid.h
 	core.h
-<<<<<<< HEAD
 	ellipse.h
 	ipe_reader.h
-=======
 	boundary_map.h
 	arrangement_map.h
->>>>>>> f0781965
 	region_arrangement.h
 	region_map.h
 	timer.h
@@ -39,13 +33,9 @@
 )
 
 add_library(core ${SOURCES})
-<<<<<<< HEAD
 target_link_libraries(core
 	PUBLIC Eigen3::Eigen Ipe::ipelib
-	PRIVATE glog::glog
 )
-=======
->>>>>>> f0781965
 
 cartocrow_install_module(core)
 install(FILES ${HEADERS} DESTINATION ${CARTOCROW_INSTALL_DIR}/core)