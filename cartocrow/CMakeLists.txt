set(CARTOCROW_INSTALL_DIR "${CMAKE_INSTALL_SOURCE_DIR}/cartocrow")
set(CARTOCROW_EXPORT_TARGETS CartoCrowTargets)

macro(cartocrow_install_module NAME)
    install(
        TARGETS ${NAME}
        EXPORT ${CARTOCROW_EXPORT_TARGETS}
        LIBRARY DESTINATION ${CMAKE_INSTALL_LIBRARY_DIR}
        INCLUDES DESTINATION ${CMAKE_INSTALL_SOURCE_DIR}
    )
endmacro(cartocrow_install_module)

add_subdirectory(core)
add_subdirectory(reader)
add_subdirectory(renderer)
add_subdirectory(circle_segment_helpers)
add_subdirectory(necklace_map)
add_subdirectory(simplification)
add_subdirectory(flow_map)
add_subdirectory(mosaic_cartogram)
add_subdirectory(isoline_simplification)
add_subdirectory(simplesets)
add_subdirectory(chorematic_map)

add_library(cartocrow_lib INTERFACE)
target_link_libraries(
    cartocrow_lib INTERFACE
    core
    reader
    renderer
    circle_segment_helpers
    necklace_map
    flow_map
    simplification
<<<<<<< HEAD
    mosaic_cartogram
=======
    isoline_simplification
    simplesets
    chorematic_map
>>>>>>> f0781965
)

cartocrow_install_module(cartocrow_lib)
install(
    EXPORT ${CARTOCROW_EXPORT_TARGETS}
    FILE "${CARTOCROW_EXPORT_TARGETS}.cmake"
    NAMESPACE cartocrow::
    DESTINATION ${INSTALL_CONFIG_DIR}/CartoCrow
)<|MERGE_RESOLUTION|>--- conflicted
+++ resolved
@@ -32,13 +32,10 @@
     necklace_map
     flow_map
     simplification
-<<<<<<< HEAD
     mosaic_cartogram
-=======
     isoline_simplification
     simplesets
     chorematic_map
->>>>>>> f0781965
 )
 
 cartocrow_install_module(cartocrow_lib)
