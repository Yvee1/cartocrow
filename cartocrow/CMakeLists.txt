set(CARTOCROW_INSTALL_DIR "${CMAKE_INSTALL_SOURCE_DIR}/cartocrow")
set(CARTOCROW_EXPORT_TARGETS CartoCrowTargets)

macro(cartocrow_install_module NAME)
    install(
        TARGETS ${NAME}
        EXPORT ${CARTOCROW_EXPORT_TARGETS}
        LIBRARY DESTINATION ${CMAKE_INSTALL_LIBRARY_DIR}
        INCLUDES DESTINATION ${CMAKE_INSTALL_SOURCE_DIR}
    )
endmacro(cartocrow_install_module)

add_subdirectory(core)
add_subdirectory(circle_segment_helpers)
add_subdirectory(renderer)
add_subdirectory(simplesets)
add_subdirectory(necklace_map)
add_subdirectory(flow_map)
<<<<<<< HEAD
if (NOT EMSCRIPTEN)
    add_subdirectory(chorematic_map)
    add_subdirectory(isoline_simplification)
    add_subdirectory(reader)
    add_subdirectory(simplification)
endif()
=======
add_subdirectory(mosaic_cartogram)
add_subdirectory(isoline_simplification)
add_subdirectory(simplesets)
add_subdirectory(chorematic_map)
>>>>>>> 3069b3d9

add_library(cartocrow_lib INTERFACE)
target_link_libraries(
    cartocrow_lib INTERFACE
    core
    circle_segment_helpers
<<<<<<< HEAD
    renderer
=======
    necklace_map
    flow_map
    simplification
    mosaic_cartogram
    isoline_simplification
    simplesets
    chorematic_map
>>>>>>> 3069b3d9
)

cartocrow_install_module(cartocrow_lib)
install(
    EXPORT ${CARTOCROW_EXPORT_TARGETS}
    FILE "${CARTOCROW_EXPORT_TARGETS}.cmake"
    NAMESPACE cartocrow::
    DESTINATION ${INSTALL_CONFIG_DIR}/CartoCrow
)<|MERGE_RESOLUTION|>--- conflicted
+++ resolved
@@ -16,28 +16,22 @@
 add_subdirectory(simplesets)
 add_subdirectory(necklace_map)
 add_subdirectory(flow_map)
-<<<<<<< HEAD
 if (NOT EMSCRIPTEN)
     add_subdirectory(chorematic_map)
     add_subdirectory(isoline_simplification)
     add_subdirectory(reader)
     add_subdirectory(simplification)
+    add_subdirectory(mosaic_cartogram)
 endif()
-=======
-add_subdirectory(mosaic_cartogram)
-add_subdirectory(isoline_simplification)
-add_subdirectory(simplesets)
-add_subdirectory(chorematic_map)
->>>>>>> 3069b3d9
 
 add_library(cartocrow_lib INTERFACE)
+if (NOT EMSCRIPTEN)
 target_link_libraries(
     cartocrow_lib INTERFACE
     core
     circle_segment_helpers
-<<<<<<< HEAD
     renderer
-=======
+    reader
     necklace_map
     flow_map
     simplification
@@ -45,8 +39,18 @@
     isoline_simplification
     simplesets
     chorematic_map
->>>>>>> 3069b3d9
 )
+else()
+target_link_libraries(
+    cartocrow_lib INTERFACE
+    core
+    circle_segment_helpers
+    renderer
+    necklace_map
+    flow_map
+    simplesets
+)
+endif()
 
 cartocrow_install_module(cartocrow_lib)
 install(
