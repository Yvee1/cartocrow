--- conflicted
+++ resolved
@@ -537,7 +537,6 @@
 	m_painter->drawEllipse(rect);
 }
 
-<<<<<<< HEAD
 void GeometryWidget::draw(const Ellipse& e) {
 	setupPainter();
 	const auto p = e.parameters();
@@ -548,10 +547,7 @@
 	m_painter->restore();
 }
 
-/*void GeometryWidget::draw(const BezierSpline& s) {
-=======
 void GeometryWidget::draw(const BezierSpline& s) {
->>>>>>> 586103aa
 	setupPainter();
 	QPainterPath path;
 	path.moveTo(convertPoint(s.curves()[0].source()));
