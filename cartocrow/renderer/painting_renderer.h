--- conflicted
+++ resolved
@@ -50,12 +50,8 @@
 	void pushStyle() override;
 	void popStyle() override;
 	void setMode(int mode) override;
-<<<<<<< HEAD
 	void setStroke(Color color, double width, bool absoluteWidth = false) override;
-=======
-	void setStroke(Color color, double width) override;
 	void setStrokeOpacity(int alpha) override;
->>>>>>> 12af7421
 	void setFill(Color color) override;
 	void setFillOpacity(int alpha) override;
 
@@ -69,14 +65,11 @@
 		Color m_strokeColor = Color{0, 0, 0};
 		/// The width of lines.
 		double m_strokeWidth = 1;
-<<<<<<< HEAD
 		/// Whether the width is interpreted as absolute, that is, independent of
 		/// the renderer's zoom factor.
 		bool m_absoluteWidth = false;
-=======
 		/// The opacity of lines.
 		double m_strokeOpacity = 255;
->>>>>>> 12af7421
 		/// The color of filled shapes.
 		Color m_fillColor = Color{0, 102, 203};
 		/// The opacity of filled shapes.
