/*
The CartoCrow library implements algorithmic geo-visualization methods,
developed at TU Eindhoven.
Copyright (C) 2021  Netherlands eScience Center and TU Eindhoven

This program is free software: you can redistribute it and/or modify
it under the terms of the GNU General Public License as published by
the Free Software Foundation, either version 3 of the License, or
(at your option) any later version.

This program is distributed in the hope that it will be useful,
but WITHOUT ANY WARRANTY; without even the implied warranty of
MERCHANTABILITY or FITNESS FOR A PARTICULAR PURPOSE.  See the
GNU General Public License for more details.

You should have received a copy of the GNU General Public License
along with this program.  If not, see <https://www.gnu.org/licenses/>.
*/

#ifndef CARTOCROW_RENDERER_PAINTING_RENDERER_H
#define CARTOCROW_RENDERER_PAINTING_RENDERER_H

#include "geometry_painting.h"
#include "geometry_renderer.h"

namespace cartocrow::renderer {

/// Renderer that does not actually render, but instead serves as a painting
/// that stores the render commands executed, so that they can later be rendered
/// by another renderer. This is meant to be used for debug drawing and so on.
class PaintingRenderer : public GeometryPainting, public GeometryRenderer {

  public:
	/// Creates a new painting renderer.
	PaintingRenderer();

	void paint(GeometryRenderer& renderer) const override;

	void draw(const Point<Inexact>& p) override;
	void draw(const Circle<Inexact>& c) override;
	void draw(const Ellipse& e) override;
	void draw(const BezierSpline& s) override;
	void draw(const Line<Inexact>& l) override;
	void draw(const Ray<Inexact>& r) override;
	void draw(const Halfplane<Inexact>& h) override;
	void draw(const RenderPath& p) override;
	void drawText(const Point<Inexact>& p, const std::string& text, bool escape=true) override;

	void pushStyle() override;
	void popStyle() override;
	void setMode(int mode) override;
	void setStroke(Color color, double width, bool absoluteWidth = false) override;
	void setStrokeOpacity(int alpha) override;
	void setFill(Color color) override;
	void setFillOpacity(int alpha) override;
	void setClipPath(const RenderPath& clipPath) override;
	void setClipping(bool enable) override;
	void setLineJoin(LineJoin lineJoin) override;
	void setLineCap(LineCap lineCap) override;
	void setHorizontalTextAlignment(HorizontalTextAlignment alignment) override;
	void setVerticalTextAlignment(VerticalTextAlignment alignment) override;

  private:
	struct Style {
		/// The draw mode.
		int m_mode = GeometryRenderer::stroke;
		/// The diameter of points.
		double m_pointSize = 10;
		/// The color of points and lines.
		Color m_strokeColor = Color{0, 0, 0};
		/// The width of lines.
		double m_strokeWidth = 1;
		/// Whether the width is interpreted as absolute, that is, independent of
		/// the renderer's zoom factor.
		bool m_absoluteWidth = false;
		/// The opacity of lines.
		double m_strokeOpacity = 255;
		/// The color of filled shapes.
		Color m_fillColor = Color{0, 102, 203};
		/// The opacity of filled shapes.
		double m_fillOpacity = 255;
		/// The current clip path
		RenderPath m_clipPath;
		/// Clipping enabled?
		bool m_clip = false;
		/// Current line join.
		LineJoin m_lineJoin = RoundJoin;
		/// Current line cap.
		LineCap m_lineCap = RoundCap;
		/// Horizontal text alignment
		HorizontalTextAlignment m_horizontalTextAlignment = AlignHCenter;
		/// Vertical text alignment
		VerticalTextAlignment m_verticalTextAlignment = AlignVCenter;
	};
<<<<<<< HEAD
	using Label = std::pair<Point<Inexact>, std::string>;
	using DrawableObject = std::variant<Point<Inexact>, Segment<Inexact>, Polygon<Inexact>,
	                                    PolygonWithHoles<Inexact>, Circle<Inexact>, Ellipse,
	                                    BezierSpline, Line<Inexact>, Ray<Inexact>,
	                                    Polyline<Inexact>, Label, Style>;
=======
	using Label = std::tuple<Point<Inexact>, std::string, bool>;
	using DrawableObject =
	    std::variant<Point<Inexact>, Circle<Inexact>, BezierSpline,
	                 Line<Inexact>, Ray<Inexact>, Halfplane<Inexact>, RenderPath, Label, Style>;
>>>>>>> f0781965
	std::vector<DrawableObject> m_objects;
	Style m_style;
	std::stack<Style> m_styleStack;
};

} // namespace cartocrow::renderer

#endif //CARTOCROW_RENDERER_PAINTING_RENDERER_H<|MERGE_RESOLUTION|>--- conflicted
+++ resolved
@@ -92,18 +92,10 @@
 		/// Vertical text alignment
 		VerticalTextAlignment m_verticalTextAlignment = AlignVCenter;
 	};
-<<<<<<< HEAD
-	using Label = std::pair<Point<Inexact>, std::string>;
-	using DrawableObject = std::variant<Point<Inexact>, Segment<Inexact>, Polygon<Inexact>,
-	                                    PolygonWithHoles<Inexact>, Circle<Inexact>, Ellipse,
-	                                    BezierSpline, Line<Inexact>, Ray<Inexact>,
-	                                    Polyline<Inexact>, Label, Style>;
-=======
 	using Label = std::tuple<Point<Inexact>, std::string, bool>;
 	using DrawableObject =
 	    std::variant<Point<Inexact>, Circle<Inexact>, BezierSpline,
 	                 Line<Inexact>, Ray<Inexact>, Halfplane<Inexact>, RenderPath, Label, Style>;
->>>>>>> f0781965
 	std::vector<DrawableObject> m_objects;
 	Style m_style;
 	std::stack<Style> m_styleStack;
