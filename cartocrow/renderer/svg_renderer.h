--- conflicted
+++ resolved
@@ -77,12 +77,8 @@
 
 	void draw(const Point<Inexact>& p) override;
 	void draw(const Circle<Inexact>& c) override;
-<<<<<<< HEAD
 	void draw(const CubicBezierSpline& s) override;
-=======
-	void draw(const BezierSpline& s) override;
 	void draw(const Ellipse& e) override;
->>>>>>> f2d84f3b
 	void draw(const Line<Inexact>& l) override;
 	void draw(const Ray<Inexact>& r) override;
 	void draw(const Halfplane<Inexact>& h) override;
