--- conflicted
+++ resolved
@@ -126,16 +126,12 @@
 	      << -c.center().y() << "\"/>\n";
 }
 
-<<<<<<< HEAD
-void SvgRenderer::draw(const CubicBezierSpline& s) {
-=======
 void SvgRenderer::draw(const Ellipse& e) {
 	// TODO
 	std::cerr << "Ellipsoid rendering is not implemented for svg format; ignoring\n";
 }
 
-void SvgRenderer::draw(const BezierSpline& s) {
->>>>>>> f2d84f3b
+void SvgRenderer::draw(const CubicBezierSpline& s) {
 	// TODO
 	std::cerr << "The SVG renderer does not support CubicBezierSplines; ignoring\n";
 }
