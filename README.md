--- conflicted
+++ resolved
@@ -62,18 +62,7 @@
   
   We use vcpkg in Manifest mode. This means that the dependencies are stored in the vcpkg.json file and should not need to be configured anymore. If using classic mode, install the packages listed in the json file.
 
-<<<<<<< HEAD
 * **Configure user presets.** 
-=======
-* **Install dependencies.** As described [here](https://doc.cgal.org/latest/Manual/windows.html#title0):
-
-  ```sh
-  vcpkg install cgal:x64-windows
-  vcpkg install qt5:x64-windows
-  vcpkg install nlohmann-json:x64-windows
-  vcpkg install gdal
-  ```
->>>>>>> e2948da0
 
   The CMakePresets.json file configures three build types for Windows/MSVC: "_x64-Debug", "_x64-Release" and "_x64-RelWithDebInfo", matching the CMake build types. It is only missing some local paths depending on your installation, to be configured with a CMake.
   The template file "CMakeUserPresets_template.json" provides a template that can be used. Create a copy of this file, called "CMakeUserPresets.json" and supply the paths in the template.
