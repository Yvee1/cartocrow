--- conflicted
+++ resolved
@@ -136,7 +136,7 @@
 ```sh
 sudo apt install build-essential cmake
 sudo apt install libcgal-dev nlohmann-json3-dev qtbase5-dev
-<<<<<<< HEAD
+sudo apt install libpq-dev gdal-bin libgdal-dev
 sudo apt install libeigen3-dev
 ```
 
@@ -145,10 +145,6 @@
 ```sh
 cd /usr/include
 sudo ln -s eigen3/Eigen Eigen
-
-=======
-sudo apt install libpq-dev gdal-bin libgdal-dev
->>>>>>> f0781965
 ```
 
 (Note: Ubuntu 24.10 and earlier have CGAL 5.6, which does not work.)
